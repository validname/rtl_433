--- conflicted
+++ resolved
@@ -91,7 +91,6 @@
 		DECL(solight_te44) \
 		DECL(smoke_gs558) \
 		DECL(generic_motion) \
-<<<<<<< HEAD
 		DECL(tpms_toyota) \
 		DECL(tpms_ford) \
 		DECL(tpms_renault) \
@@ -101,10 +100,8 @@
 		DECL(philips) \
 		DECL(schrader_EG53MA4) \
 		DECL(nexa) \
-		DECL(thermopro_tp12)
-=======
+		DECL(thermopro_tp12) \
 		DECL(ge_coloreffects)
->>>>>>> 9cf4937f
 
 typedef struct {
 	char name[256];
